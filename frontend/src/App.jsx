<<<<<<< HEAD
import React, { useState, useMemo, useEffect } from 'react';
import { Routes, Route, useNavigate, Link, BrowserRouter, useLocation, Navigate } from 'react-router-dom';
import IntroPage from './components/IntroPage';
=======
import React, { useState, useMemo } from 'react';
import { Routes, Route, useNavigate, BrowserRouter, useLocation } from 'react-router-dom';
>>>>>>> 44265233
import HomePage from './components/HomePage';
import ResultPage from './components/ResultPage';
import AdminRoute from './components/AdminRoute';
import SavedContentPage from './components/SavedContentPage';
import SavedContentDetailPage from './components/SavedContentDetailPage';
<<<<<<< HEAD
import { Box, CssBaseline, Typography, Alert, CircularProgress, LinearProgress, AppBar, Toolbar, Button } from '@mui/material';
import { getApiKey } from 'playground_commons';
import axios from 'axios';
=======
import { Box, CssBaseline, Typography, Alert, CircularProgress, LinearProgress } from '@mui/material';
>>>>>>> 44265233

// Core App component that requires router context
function AppCore({ token, apiKey, email }) {
  const [markdownContent, setMarkdownContent] = useState('');
  const [easyReadContent, setEasyReadContent] = useState([]);
  const [contentTitle, setContentTitle] = useState('');
  const [selectedSets, setSelectedSets] = useState([]);
  const [preventDuplicateImages, setPreventDuplicateImages] = useState(true);
  const [isLoading, setIsLoading] = useState(false);
  const [isProcessingPages, setIsProcessingPages] = useState(false);
  const [totalPages, setTotalPages] = useState(0);
  const [pagesProcessed, setPagesProcessed] = useState(0);
  const [currentProcessingStep, setCurrentProcessingStep] = useState('');
  const [error, setError] = useState(null);

  const navigate = useNavigate();
  const location = useLocation();

<<<<<<< HEAD
  // Only show header on pages that need it (not on intro page)
  const shouldShowHeader = location.pathname !== '/';

  const AppHeader = () => (
    <AppBar position="static" sx={{ mb: 3 }}>
      <Toolbar>
        <Typography variant="h6" component="div" sx={{ flexGrow: 1 }}>
          EasyRead Generator
        </Typography>
        <Button color="inherit" component={Link} to="/easyread">
          Home
        </Button>
        <Button color="inherit" component={Link} to="/easyread/saved">
          Saved Content
        </Button>
      </Toolbar>
    </AppBar>
  );

=======
>>>>>>> 44265233
  const progressPercent = useMemo(() => {
    return totalPages > 0 ? (pagesProcessed / totalPages) * 100 : 0;
  }, [totalPages, pagesProcessed]);



  const handleProcessingComplete = (finalMarkdown, finalEasyRead) => {
    console.log("App: Processing complete");
    let newTitle = 'Untitled';
    let newContent = [];
    let newSelectedSets = [];
    let newPreventDuplicates = true;
    let errorMsg = null;

    // Determine final state values based on the result
    if (finalEasyRead && typeof finalEasyRead === 'object' && finalEasyRead.easy_read_sentences) {
      newTitle = finalEasyRead.title || 'Untitled';
      newContent = finalEasyRead.easy_read_sentences; // Get the final array reference
      newSelectedSets = finalEasyRead.selected_sets || [];
      newPreventDuplicates = finalEasyRead.prevent_duplicate_images ?? true;
    } else {
      newTitle = 'Processing Error';
      newContent = [];
      newSelectedSets = [];
      newPreventDuplicates = true;
      errorMsg = 'Received invalid format from easy read generation.';
      console.error('Invalid easy read content format:', finalEasyRead);
    }

    // Update all state at once before navigating
    setMarkdownContent(finalMarkdown);
    setContentTitle(newTitle);
    setEasyReadContent(newContent);
    setSelectedSets(newSelectedSets);
    setPreventDuplicateImages(newPreventDuplicates);
    setIsLoading(false);
    setIsProcessingPages(false);
    setTotalPages(0);
    setPagesProcessed(0);
    setError(errorMsg);

    // Navigate after state updates
    navigate('/easyread/results', { state: { fromProcessing: true } });
  };


  return (
    <Box>
      <CssBaseline />

      {isLoading && !isProcessingPages && (
        <Box sx={{ display: 'flex', justifyContent: 'center', my: 4 }}>
          <CircularProgress />
        </Box>
      )}
      {isProcessingPages && (
        <Box sx={{ width: '80%', mx: 'auto', my: 3, maxWidth: 'md', p: 2, bgcolor: '#f5f5f5', borderRadius: 1 }}>
          <Typography variant="body1" sx={{ mb: 1, textAlign: 'center', fontWeight: 'bold' }}>
            Processing page {Math.ceil(pagesProcessed)} of {totalPages}...
          </Typography>
          {currentProcessingStep && (
            <Typography variant="body2" sx={{ mb: 2, textAlign: 'center', color: 'primary.main', fontStyle: 'italic' }}>
              {currentProcessingStep}
            </Typography>
          )}
          <LinearProgress
            variant="determinate"
            value={progressPercent}
            sx={{ height: 10, borderRadius: 5 }}
          />
          <Typography variant="body2" sx={{ mt: 1, textAlign: 'center', color: 'text.secondary' }}>
            {Math.round(progressPercent)}% complete
          </Typography>
        </Box>
      )}
      {error && (
        <Alert severity="error" sx={{ mx: 'auto', maxWidth: 'md', my: 2 }}>{error}</Alert>
      )}

      <Routes>
        <Route
<<<<<<< HEAD
          path="/easyread"
        >
          <Route
            index
            element={<IntroPage />}
          />
          <Route
            path="convert"
            element={
              <HomePage
                setMarkdownContent={setMarkdownContent}
                setIsLoading={setIsLoading}
                setIsProcessingPages={setIsProcessingPages}
                setTotalPages={setTotalPages}
                setPagesProcessed={setPagesProcessed}
                setCurrentProcessingStep={setCurrentProcessingStep}
                setError={setError}
                currentMarkdown={markdownContent}
                onProcessingComplete={handleProcessingComplete}
                token={token}
                apiKey={apiKey}
                email={email}
              />
            }
          />
          <Route
            path="results"
            element={
              <ResultPage
                title={contentTitle}
                markdownContent={markdownContent}
                easyReadContent={easyReadContent}
                selectedSets={selectedSets}
                preventDuplicateImages={preventDuplicateImages}
              />
            }
          />
          <Route
            path="admin"
            element={<AdminRoute />}
          />
          <Route
            path="saved"
            element={<SavedContentPage />}
          />
          <Route
            path="saved/:id"
            element={<SavedContentDetailPage />}
          />

        </Route>
=======
          path="/"
          element={
            <HomePage
              setMarkdownContent={setMarkdownContent}
              setIsLoading={setIsLoading}
              setIsProcessingPages={setIsProcessingPages}
              setTotalPages={setTotalPages}
              setPagesProcessed={setPagesProcessed}
              setCurrentProcessingStep={setCurrentProcessingStep}
              setError={setError}
              currentMarkdown={markdownContent}
              onProcessingComplete={handleProcessingComplete}
              token={token}
              apiKey={apiKey}
              email={email}
            />
          }
        />
        <Route
          path="/results"
          element={
            <ResultPage
              title={contentTitle}
              markdownContent={markdownContent}
              easyReadContent={easyReadContent}
              selectedSets={selectedSets}
              preventDuplicateImages={preventDuplicateImages}
            />
          }
        />
        <Route
          path="/admin"
          element={<AdminRoute />}
        />
        <Route
          path="/saved"
          element={<SavedContentPage />}
        />
>>>>>>> 44265233
        <Route
          path="*"
          element={<Navigate to="/easyread" replace />}
        />
      </Routes>
    </Box>
  );
}

// Main App wrapper that provides router context for both standalone and federated use
function App({ user, accessToken }) {
  const [apiKey, setApiKey] = useState("");
  const [loading, setLoading] = useState(false);
  const [error, setError] = useState("");

  useEffect(() => {
    const load = async () => {
      try {
        console.log("Loading metadata");
        setLoading(true);
        const key = await getApiKey(import.meta.env.VITE_API_STAGE ?? "dev", accessToken, import.meta.env.VITE_PROJECT_KEY);
        setApiKey(key);
      } catch (error) {
        console.log("Error", error);
        if (axios.isAxiosError(error)) {
          if (error.response && error.response.status === 429) {
            console.error('❌ Rate limit hit (429):', error.response.data);
            setError('Too many requests. Please try again later.');
            return;
          }
        }
        setError("Something went wrong. Try refreshing!");
      } finally {
        setLoading(false);
      }

    }
    load();

  }, []);
  return (
    <BrowserRouter>
      {error && (
        <Alert severity="error" sx={{ mx: 'auto', maxWidth: 'md', my: 2 }}>{error}</Alert>
      )}
      {loading ? <div className='w-full items-center align-center flex justify-center'><CircularProgress classNames={{
        label: "text-primary text-sm"
      }} color='primary' /></div>
        : <AppCore token={accessToken} apiKey={apiKey} email={user.email} />}
    </BrowserRouter>
  );
}

// Export both the wrapped App (for standalone use) and AppCore (for federated use with custom routing)
export { AppCore };
export default App;<|MERGE_RESOLUTION|>--- conflicted
+++ resolved
@@ -1,23 +1,11 @@
-<<<<<<< HEAD
-import React, { useState, useMemo, useEffect } from 'react';
-import { Routes, Route, useNavigate, Link, BrowserRouter, useLocation, Navigate } from 'react-router-dom';
-import IntroPage from './components/IntroPage';
-=======
 import React, { useState, useMemo } from 'react';
 import { Routes, Route, useNavigate, BrowserRouter, useLocation } from 'react-router-dom';
->>>>>>> 44265233
 import HomePage from './components/HomePage';
 import ResultPage from './components/ResultPage';
 import AdminRoute from './components/AdminRoute';
 import SavedContentPage from './components/SavedContentPage';
 import SavedContentDetailPage from './components/SavedContentDetailPage';
-<<<<<<< HEAD
-import { Box, CssBaseline, Typography, Alert, CircularProgress, LinearProgress, AppBar, Toolbar, Button } from '@mui/material';
-import { getApiKey } from 'playground_commons';
-import axios from 'axios';
-=======
 import { Box, CssBaseline, Typography, Alert, CircularProgress, LinearProgress } from '@mui/material';
->>>>>>> 44265233
 
 // Core App component that requires router context
 function AppCore({ token, apiKey, email }) {
@@ -36,28 +24,6 @@
   const navigate = useNavigate();
   const location = useLocation();
 
-<<<<<<< HEAD
-  // Only show header on pages that need it (not on intro page)
-  const shouldShowHeader = location.pathname !== '/';
-
-  const AppHeader = () => (
-    <AppBar position="static" sx={{ mb: 3 }}>
-      <Toolbar>
-        <Typography variant="h6" component="div" sx={{ flexGrow: 1 }}>
-          EasyRead Generator
-        </Typography>
-        <Button color="inherit" component={Link} to="/easyread">
-          Home
-        </Button>
-        <Button color="inherit" component={Link} to="/easyread/saved">
-          Saved Content
-        </Button>
-      </Toolbar>
-    </AppBar>
-  );
-
-=======
->>>>>>> 44265233
   const progressPercent = useMemo(() => {
     return totalPages > 0 ? (pagesProcessed / totalPages) * 100 : 0;
   }, [totalPages, pagesProcessed]);
@@ -139,59 +105,6 @@
 
       <Routes>
         <Route
-<<<<<<< HEAD
-          path="/easyread"
-        >
-          <Route
-            index
-            element={<IntroPage />}
-          />
-          <Route
-            path="convert"
-            element={
-              <HomePage
-                setMarkdownContent={setMarkdownContent}
-                setIsLoading={setIsLoading}
-                setIsProcessingPages={setIsProcessingPages}
-                setTotalPages={setTotalPages}
-                setPagesProcessed={setPagesProcessed}
-                setCurrentProcessingStep={setCurrentProcessingStep}
-                setError={setError}
-                currentMarkdown={markdownContent}
-                onProcessingComplete={handleProcessingComplete}
-                token={token}
-                apiKey={apiKey}
-                email={email}
-              />
-            }
-          />
-          <Route
-            path="results"
-            element={
-              <ResultPage
-                title={contentTitle}
-                markdownContent={markdownContent}
-                easyReadContent={easyReadContent}
-                selectedSets={selectedSets}
-                preventDuplicateImages={preventDuplicateImages}
-              />
-            }
-          />
-          <Route
-            path="admin"
-            element={<AdminRoute />}
-          />
-          <Route
-            path="saved"
-            element={<SavedContentPage />}
-          />
-          <Route
-            path="saved/:id"
-            element={<SavedContentDetailPage />}
-          />
-
-        </Route>
-=======
           path="/"
           element={
             <HomePage
@@ -210,27 +123,6 @@
             />
           }
         />
-        <Route
-          path="/results"
-          element={
-            <ResultPage
-              title={contentTitle}
-              markdownContent={markdownContent}
-              easyReadContent={easyReadContent}
-              selectedSets={selectedSets}
-              preventDuplicateImages={preventDuplicateImages}
-            />
-          }
-        />
-        <Route
-          path="/admin"
-          element={<AdminRoute />}
-        />
-        <Route
-          path="/saved"
-          element={<SavedContentPage />}
-        />
->>>>>>> 44265233
         <Route
           path="*"
           element={<Navigate to="/easyread" replace />}
